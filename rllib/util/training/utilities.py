--- conflicted
+++ resolved
@@ -24,15 +24,11 @@
 def get_prediction(model, observation, dynamical_model=None):
     """Get prediction from a model."""
     state, action = observation.state, observation.action
-<<<<<<< HEAD
-    if dynamical_model is None or state.shape[1] == 1 or state.ndim < 3:
+    if dynamical_model is None or state.shape[1] == 1 or state.ndim < 3 or model.is_rnn:
         # no dynamical model is passed, i.e., just compute one step ahead predictions.
         # state.shape[1] == 1 means that the time coordinate is 1.
         # state.ndim < 3 means that there is no time coordinate.
-=======
-
-    if dynamical_model is None or state.shape[1] == 1 or model.is_rnn:
->>>>>>> 9c1c6fd2
+        # model.is_rnn indicates that it is an rnn.
         prediction = model(state, action)
     else:
         prediction = rollout_predictions(
